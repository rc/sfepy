from sfepy.terms.terms import *

class HyperElasticBase( Term ):
    """Base class for all hyperelastic terms in TL/UL formulation. This is not a
    proper Term!

    HyperElasticBase.__call__() computes element contributions given either
    stress (-> rezidual) or tangent modulus (-> tangent sitffnes matrix),
    i.e. constitutive relation type (CRT) related data. The CRT data are
    computed in subclasses implementing particular CRT (e.g. neo-Hookean
    material), in self.compute_crt_data().
    Mode: 0 - total formulation, 1 - updated formulation
    """
    def __init__( self, region, name = None, sign = 1, mode_ul = 0 ):
        Term.__init__( self, region, name, sign )

        self.mode_ul = mode_ul
        self.function = {
            'finite_strain' : { 0: 'finite_strain_tl',
                                1: 'finite_strain_ul'},
            'element_contribution' : terms.dw_he_rtm,
        }

        self.crt_data = Struct( stress = None,
                                tan_mod = nm.array( [0], ndmin = 4 ) )

    def get_shape( self, diff_var, chunk_size, apr, apc = None ):
        self.data_shape = apr.get_v_data_shape( self.integral_name )
        n_el, n_qp, dim, n_ep = self.data_shape
        
        if diff_var is None:
            return (chunk_size, 1, dim * n_ep, 1), 0
        elif diff_var == self.get_arg_name( 'state' ):
            return (chunk_size, 1, dim * n_ep, dim * n_ep), 1
        else:
            raise StopIteration

    def __call__( self, diff_var = None, chunk_size = None, **kwargs ):
        call_mode, = self.get_kwargs( ['call_mode'], **kwargs )
        virtual, state = self.get_args( ['virtual', 'state'], **kwargs )
        ap, vg = virtual.get_approximation( self.get_current_group(), 'Volume' )

        shape, mode = self.get_shape( diff_var, chunk_size, ap )

        cache = self.get_cache( self.function['finite_strain'][self.mode_ul], 0 )
        family_data = cache( self.family_data_names,
                             self.get_current_group(), 0, state = state )
##         print family_data

        if call_mode is None:

            out = self.compute_crt_data( family_data, ap, vg, mode, **kwargs )
            if mode == 0:
                self.crt_data.stress = out
            else:
                self.crt_data.tan_mod = out

            fun = self.function['element_contribution']

            mtxF, detF = cache( ['F', 'detF'], self.get_current_group(), 0, state = state )
            for out, chunk in self.char_fun( chunk_size, shape ):
                status = fun( out, self.crt_data.stress, self.crt_data.tan_mod,
                              mtxF, detF, vg, chunk, mode, self.mode_ul )
                yield out, chunk, status

        elif call_mode == 'd_eval':
            raise NotImplementedError

        elif call_mode in ['de_strain', 'de_stress']:

            if call_mode == 'de_strain':
                out_qp = cache( 'E', self.get_current_group(), 0, state = state )
            elif call_mode == 'de_stress':
                out_qp = self.compute_crt_data( family_data, ap, vg, 0,
                                                **kwargs )
                
            shape = (chunk_size, 1) + out_qp.shape[2:]
            for out, chunk in self.char_fun( chunk_size, shape ):
                status = vg.integrate_chunk( out, out_qp[chunk], chunk )
                out1 = out / vg.variable( 2 )[chunk]

            yield out1, chunk, status
            
class HyperElasticTLBase( HyperElasticBase ):
    """Base class for all hyperelastic terms in TL formulation. This is not a
    proper Term!
    """
    
    use_caches = {'finite_strain_tl' : [['state']],
                  'mat_in_qp' : [['material']]}

    def __init__( self, region, name = None, sign = 1 ):
        HyperElasticBase.__init__( self, region, name, sign, mode_ul = 0 )

class NeoHookeanTLTerm( HyperElasticTLBase ):
    r""":description: Hyperelastic neo-Hookean term. Effective stress $S_{ij} =
    \mu J^{-\frac{2}{3}}(\delta_{ij} - \frac{1}{3}C_{kk}C_{ij}^{-1})$.
    :definition:
    $\int_{\Omega} S_{ij}(\ul{u}) \delta E_{ij}(\ul{u};\ul{v})$
    """
    name = 'dw_tl_he_neohook'
    arg_types = ('material', 'virtual', 'state')
    geometry = [(Volume, 'virtual')]
<<<<<<< HEAD
    use_caches = {'finite_strain_tl' : [['state']]}
=======
>>>>>>> 6f754892

    family_data_names = ['detF', 'trC', 'invC']
    term_function = {'stress' : terms.dq_tl_he_stress_neohook,
                      'tangent_modulus' : terms.dq_tl_he_tan_mod_neohook}
    
    def compute_crt_data( self, family_data, ap, vg, mode, **kwargs ):
        mat = self.get_args( ['material'], **kwargs )[0]

        detF, trC, invC = family_data

        if mode == 0:
            out = nm.empty_like( invC )
            fun = self.term_function['stress']
        else:
            shape = list( invC.shape )
            shape[-1] = shape[-2]
            out = nm.empty( shape, dtype = nm.float64 )
            fun = self.term_function['tangent_modulus']

        fun( out, mat, detF, trC, invC )

        return out

class MooneyRivlinTLTerm( HyperElasticTLBase ):
    r""":description: Hyperelastic Mooney-Rivlin term. Effective stress $S_{ij}
    = \kappa J^{-\frac{4}{3}} (C_{kk} \delta_{ij} - C_{ij} - \frac{2}{3
    } I_2 C_{ij}^{-1})$.
    :definition:
    $\int_{\Omega} S_{ij}(\ul{u}) \delta E_{ij}(\ul{u};\ul{v})$
    """
    name = 'dw_tl_he_mooney_rivlin'
    arg_types = ('material', 'virtual', 'state')
    geometry = [(Volume, 'virtual')]
<<<<<<< HEAD
    use_caches = {'finite_strain_tl' : [['state']]}
=======
>>>>>>> 6f754892

    family_data_names = ['detF', 'trC', 'invC', 'C', 'in2C']
    term_function = {'stress' : terms.dq_tl_he_stress_mooney_rivlin,
                      'tangent_modulus' : terms.dq_tl_he_tan_mod_mooney_rivlin}

    def compute_crt_data( self, family_data, ap, vg, mode, **kwargs ):
        mat = self.get_args( ['material'], **kwargs )[0]

        detF, trC, invC, vecC, in2C = family_data

        if mode == 0:
            out = nm.empty_like( invC )
            fun = self.functions['stress']
        else:
            shape = list( invC.shape )
            shape[-1] = shape[-2]
            out = nm.empty( shape, dtype = nm.float64 )
            fun = self.functions['tangent_modulus']

        fun( out, mat, detF, trC, invC, vecC, in2C )

        return out

class BulkPenaltyTLTerm( HyperElasticTLBase ):
    r""":description: Hyperelastic bulk penalty term. Stress $S_{ij}
    = K(J-1)\; J C_{ij}^{-1}$.
    :definition:
    $\int_{\Omega} S_{ij}(\ul{u}) \delta E_{ij}(\ul{u};\ul{v})$
    """

    name = 'dw_tl_bulk_penalty'
    arg_types = ('material', 'virtual', 'state')
    geometry = [(Volume, 'virtual')]
<<<<<<< HEAD
    use_caches = {'finite_strain_tl' : [['state']]}
=======
>>>>>>> 6f754892

    family_data_names = ['detF', 'invC']
    term_function = {'stress' : terms.dq_tl_he_stress_bulk,
                      'tangent_modulus' : terms.dq_tl_he_tan_mod_bulk }

    def compute_crt_data( self, family_data, ap, vg, mode, **kwargs ):
        mat = self.get_args( ['material'], **kwargs )[0]

        detF, invC = family_data
        
        if mode == 0:
            out = nm.empty_like( invC )
            fun = self.term_function['stress']
        else:
            shape = list( invC.shape )
            shape[-1] = shape[-2]
            out = nm.empty( shape, dtype = nm.float64 )
            fun = self.term_function['tangent_modulus']

        fun( out, mat, detF, invC )

        return out

class HyperElasticULBase( HyperElasticBase ):
    """Base class for all hyperelastic terms in UL formulation. This is not a
    proper Term!
    """
    use_caches = {'finite_strain_ul' : [['state']],
                  'mat_in_qp' : [['material']]}
    
    def __init__( self, region, name = None, sign = 1 ):
        HyperElasticBase.__init__( self, region, name, sign, mode_ul = 1 )

class NeoHookeanULTerm( HyperElasticULBase ):
    r""":description: Hyperelastic neo-Hookean term. Effective stress $\tau_{ij} =
    \mu J^{-\frac{2}{3}}(b_{ij} - \frac{1}{3}b_{kk}\delta_{ij})$.
    :definition:
    $\int_{\Omega} \cal{L}\tau_{ij}(\ul{u}) e_{ij}(\delta\ul{v})/J$
    """
    name = 'dw_ul_he_neohook'
    arg_types = ('material', 'virtual', 'state')
    geometry = [(Volume, 'virtual')]

    family_data_names = ['detF', 'trB', 'B']
    term_function = {'stress' : terms.dq_ul_he_stress_neohook,
                      'tangent_modulus' : terms.dq_ul_he_tan_mod_neohook}

    def compute_crt_data( self, family_data, ap, vg, mode, **kwargs ):
        mat = self.get_args( ['material'], **kwargs )[0]

        mat_qp = self.mat_to_qp( mat, ap )

        detF, trB, B = family_data

        if mode == 0:
            out = nm.empty_like( B )
            fun = self.term_function['stress']
        else:
            shape = list( B.shape )
            shape[-1] = shape[-2]
            out = nm.empty( shape, dtype = nm.float64 )
            fun = self.term_function['tangent_modulus']

        fun( out, mat_qp, detF, trB, B )

        return out

class BulkPenaltyULTerm( HyperElasticULBase ):
    r""":description: Hyperelastic bulk penalty term. Stress $\tau_{ij}
    = K(J-1)\; J \delta_{ij}$.
    """
    name = 'dw_ul_bulk_penalty'
    arg_types = ('material', 'virtual', 'state')
    geometry = [(Volume, 'virtual')]

    family_data_names = ['detF', 'B']
    term_function = {'stress' : terms.dq_ul_he_stress_bulk,
                     'tangent_modulus' : terms.dq_ul_he_tan_mod_bulk}
            
    def compute_crt_data( self, family_data, ap, vg, mode, **kwargs ):
        mat = self.get_args( ['material'], **kwargs )[0]

        mat_qp = self.mat_to_qp( mat, ap )

        detF, B = family_data
        
        if mode == 0:
            out = nm.empty_like( B )
            fun = self.term_function['stress']
        else:
            shape = list( B.shape )
            shape[-1] = shape[-2]
            out = nm.empty( shape, dtype = nm.float64 )
            fun = self.term_function['tangent_modulus']

        fun( out, mat_qp, detF )

        return out

class MooneyRivlinULTerm( HyperElasticULBase ):
    r""":description: Hyperelastic Mooney-Rivlin term.
    :definition:
    $\int_{\Omega} \cal{L}\tau_{ij}(\ul{u}) e_{ij}(\delta\ul{v})/J$
    """
    name = 'dw_ul_he_mooney_rivlin'
    arg_types = ('material', 'virtual', 'state')
    geometry = [(Volume, 'virtual')]

    family_data_names = ['detF', 'trB', 'B', 'in2B']
    term_function = {'stress' : terms.dq_ul_he_stress_mooney_rivlin,
                      'tangent_modulus' : terms.dq_ul_he_tan_mod_mooney_rivlin}

    def compute_crt_data( self, family_data, ap, vg, mode, **kwargs ):
        mat = self.get_args( ['material'], **kwargs )[0]

        mat_qp = self.mat_to_qp( mat, ap )

        detF, trB, B, in2B = family_data

        if mode == 0:
            out = nm.empty_like( B )
            fun = self.term_function['stress']
        else:
            shape = list( B.shape )
            shape[-1] = shape[-2]
            out = nm.empty( shape, dtype = nm.float64 )
            fun = self.term_function['tangent_modulus']

        fun( out, mat_qp, detF, trB, B, in2B )

        return out
<|MERGE_RESOLUTION|>--- conflicted
+++ resolved
@@ -57,7 +57,8 @@
 
             fun = self.function['element_contribution']
 
-            mtxF, detF = cache( ['F', 'detF'], self.get_current_group(), 0, state = state )
+            mtxF, detF = cache( ['F', 'detF'],
+                                self.get_current_group(), 0, state = state )
             for out, chunk in self.char_fun( chunk_size, shape ):
                 status = fun( out, self.crt_data.stress, self.crt_data.tan_mod,
                               mtxF, detF, vg, chunk, mode, self.mode_ul )
@@ -85,9 +86,7 @@
     """Base class for all hyperelastic terms in TL formulation. This is not a
     proper Term!
     """
-    
-    use_caches = {'finite_strain_tl' : [['state']],
-                  'mat_in_qp' : [['material']]}
+    use_caches = {'finite_strain_tl' : [['state']]}
 
     def __init__( self, region, name = None, sign = 1 ):
         HyperElasticBase.__init__( self, region, name, sign, mode_ul = 0 )
@@ -101,14 +100,10 @@
     name = 'dw_tl_he_neohook'
     arg_types = ('material', 'virtual', 'state')
     geometry = [(Volume, 'virtual')]
-<<<<<<< HEAD
-    use_caches = {'finite_strain_tl' : [['state']]}
-=======
->>>>>>> 6f754892
 
     family_data_names = ['detF', 'trC', 'invC']
     term_function = {'stress' : terms.dq_tl_he_stress_neohook,
-                      'tangent_modulus' : terms.dq_tl_he_tan_mod_neohook}
+                     'tangent_modulus' : terms.dq_tl_he_tan_mod_neohook}
     
     def compute_crt_data( self, family_data, ap, vg, mode, **kwargs ):
         mat = self.get_args( ['material'], **kwargs )[0]
@@ -138,14 +133,10 @@
     name = 'dw_tl_he_mooney_rivlin'
     arg_types = ('material', 'virtual', 'state')
     geometry = [(Volume, 'virtual')]
-<<<<<<< HEAD
-    use_caches = {'finite_strain_tl' : [['state']]}
-=======
->>>>>>> 6f754892
 
     family_data_names = ['detF', 'trC', 'invC', 'C', 'in2C']
     term_function = {'stress' : terms.dq_tl_he_stress_mooney_rivlin,
-                      'tangent_modulus' : terms.dq_tl_he_tan_mod_mooney_rivlin}
+                     'tangent_modulus' : terms.dq_tl_he_tan_mod_mooney_rivlin}
 
     def compute_crt_data( self, family_data, ap, vg, mode, **kwargs ):
         mat = self.get_args( ['material'], **kwargs )[0]
@@ -175,14 +166,10 @@
     name = 'dw_tl_bulk_penalty'
     arg_types = ('material', 'virtual', 'state')
     geometry = [(Volume, 'virtual')]
-<<<<<<< HEAD
-    use_caches = {'finite_strain_tl' : [['state']]}
-=======
->>>>>>> 6f754892
 
     family_data_names = ['detF', 'invC']
     term_function = {'stress' : terms.dq_tl_he_stress_bulk,
-                      'tangent_modulus' : terms.dq_tl_he_tan_mod_bulk }
+                     'tangent_modulus' : terms.dq_tl_he_tan_mod_bulk }
 
     def compute_crt_data( self, family_data, ap, vg, mode, **kwargs ):
         mat = self.get_args( ['material'], **kwargs )[0]
@@ -206,14 +193,14 @@
     """Base class for all hyperelastic terms in UL formulation. This is not a
     proper Term!
     """
-    use_caches = {'finite_strain_ul' : [['state']],
-                  'mat_in_qp' : [['material']]}
+    use_caches = {'finite_strain_ul' : [['state']]}
     
     def __init__( self, region, name = None, sign = 1 ):
         HyperElasticBase.__init__( self, region, name, sign, mode_ul = 1 )
 
 class NeoHookeanULTerm( HyperElasticULBase ):
-    r""":description: Hyperelastic neo-Hookean term. Effective stress $\tau_{ij} =
+    r""":description: Hyperelastic neo-Hookean term. Effective stress
+    $\tau_{ij} =
     \mu J^{-\frac{2}{3}}(b_{ij} - \frac{1}{3}b_{kk}\delta_{ij})$.
     :definition:
     $\int_{\Omega} \cal{L}\tau_{ij}(\ul{u}) e_{ij}(\delta\ul{v})/J$
@@ -224,12 +211,10 @@
 
     family_data_names = ['detF', 'trB', 'B']
     term_function = {'stress' : terms.dq_ul_he_stress_neohook,
-                      'tangent_modulus' : terms.dq_ul_he_tan_mod_neohook}
-
-    def compute_crt_data( self, family_data, ap, vg, mode, **kwargs ):
-        mat = self.get_args( ['material'], **kwargs )[0]
-
-        mat_qp = self.mat_to_qp( mat, ap )
+                     'tangent_modulus' : terms.dq_ul_he_tan_mod_neohook}
+
+    def compute_crt_data( self, family_data, ap, vg, mode, **kwargs ):
+        mat = self.get_args( ['material'], **kwargs )[0]
 
         detF, trB, B = family_data
 
@@ -242,7 +227,7 @@
             out = nm.empty( shape, dtype = nm.float64 )
             fun = self.term_function['tangent_modulus']
 
-        fun( out, mat_qp, detF, trB, B )
+        fun( out, mat, detF, trB, B )
 
         return out
 
@@ -261,8 +246,6 @@
     def compute_crt_data( self, family_data, ap, vg, mode, **kwargs ):
         mat = self.get_args( ['material'], **kwargs )[0]
 
-        mat_qp = self.mat_to_qp( mat, ap )
-
         detF, B = family_data
         
         if mode == 0:
@@ -274,7 +257,7 @@
             out = nm.empty( shape, dtype = nm.float64 )
             fun = self.term_function['tangent_modulus']
 
-        fun( out, mat_qp, detF )
+        fun( out, mat, detF )
 
         return out
 
@@ -289,12 +272,10 @@
 
     family_data_names = ['detF', 'trB', 'B', 'in2B']
     term_function = {'stress' : terms.dq_ul_he_stress_mooney_rivlin,
-                      'tangent_modulus' : terms.dq_ul_he_tan_mod_mooney_rivlin}
-
-    def compute_crt_data( self, family_data, ap, vg, mode, **kwargs ):
-        mat = self.get_args( ['material'], **kwargs )[0]
-
-        mat_qp = self.mat_to_qp( mat, ap )
+                     'tangent_modulus' : terms.dq_ul_he_tan_mod_mooney_rivlin}
+
+    def compute_crt_data( self, family_data, ap, vg, mode, **kwargs ):
+        mat = self.get_args( ['material'], **kwargs )[0]
 
         detF, trB, B, in2B = family_data
 
@@ -307,6 +288,6 @@
             out = nm.empty( shape, dtype = nm.float64 )
             fun = self.term_function['tangent_modulus']
 
-        fun( out, mat_qp, detF, trB, B, in2B )
-
-        return out
+        fun( out, mat, detF, trB, B, in2B )
+
+        return out
